<<<<<<< HEAD
from django.urls import re_path  # Changed from django.conf.urls import url
=======
from django.urls import re_path  
>>>>>>> 19503442
from ..views import ({{ model_name }}ListView, {{ model_name }}CreateView, {{ model_name }}DetailView,
                     {{ model_name }}UpdateView, {{ model_name }}DeleteView)
from django.contrib.auth.decorators import login_required

{% if slug_field %}
urlpatterns = [
    re_path(r'^create/$',  # NOQA
        login_required({{ model_name }}CreateView.as_view()),
        name="{{ model_name_slug }}_create"),

    re_path(r'^(?P<{{ slug_field_name }}>[-\w]+)/update/$',
        login_required({{ model_name }}UpdateView.as_view()),
        name="{{ model_name_slug }}_update"),

    re_path(r'^(?P<{{ slug_field_name }}>[-\w]+)/delete/$',
        login_required({{ model_name }}DeleteView.as_view()),
        name="{{ model_name_slug }}_delete"),

    re_path(r'^(?P<{{ slug_field_name }}>[-\w]+)/$',
        {{ model_name }}DetailView.as_view(),
        name="{{ model_name_slug }}_detail"),

    re_path(r'^$',
        {{ model_name }}ListView.as_view(),
        name="{{ model_name_slug }}_list"),
]
{% else %}
urlpatterns = [
    re_path(r'^create/$',  # NOQA
        login_required({{ model_name }}CreateView.as_view()),
        name="{{ model_name_slug }}_create"),

    re_path(r'^(?P<pk>\d+)/update/$',
        login_required({{ model_name }}UpdateView.as_view()),
        name="{{ model_name_slug }}_update"),

    re_path(r'^(?P<pk>\d+)/delete/$',
        login_required({{ model_name }}DeleteView.as_view()),
        name="{{ model_name_slug }}_delete"),

    re_path(r'^(?P<pk>\d+)/$',
        {{ model_name }}DetailView.as_view(),
        name="{{ model_name_slug }}_detail"),

    re_path(r'^$',
        {{ model_name }}ListView.as_view(),
        name="{{ model_name_slug }}_list"),
]
{% endif %}<|MERGE_RESOLUTION|>--- conflicted
+++ resolved
@@ -1,8 +1,4 @@
-<<<<<<< HEAD
-from django.urls import re_path  # Changed from django.conf.urls import url
-=======
 from django.urls import re_path  
->>>>>>> 19503442
 from ..views import ({{ model_name }}ListView, {{ model_name }}CreateView, {{ model_name }}DetailView,
                      {{ model_name }}UpdateView, {{ model_name }}DeleteView)
 from django.contrib.auth.decorators import login_required
